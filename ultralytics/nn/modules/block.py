--- conflicted
+++ resolved
@@ -54,7 +54,7 @@
     "Attention",
     "PSA",
     "SCDown",
-<<<<<<< HEAD
+    "TorchVision",
     "SEAttention",
     "MCA",
     "MCWA",
@@ -110,9 +110,6 @@
     "SAFMNPP",
     "SCAM",
     "AFE",
-=======
-    "TorchVision",
->>>>>>> d3d523bc
 )
 
 class DFL(nn.Module):
@@ -684,9 +681,21 @@
 # class C2fAttn(nn.Module):
 #     """C2f module with an additional attn module."""
 
-<<<<<<< HEAD
 #     def __init__(self, c1, c2, n=1, ec=128, nh=1, gc=512, shortcut=False, g=1, e=0.5):
-#         """Initializes C2f module with attention mechanism for enhanced feature extraction and processing."""
+        # """
+        # Initialize C2f module with attention mechanism.
+
+        # Args:
+        #     c1 (int): Input channels.
+        #     c2 (int): Output channels.
+        #     n (int): Number of Bottleneck blocks.
+        #     ec (int): Embedding channels for attention.
+        #     nh (int): Number of heads for attention.
+        #     gc (int): Guide channels for attention.
+        #     shortcut (bool): Whether to use shortcut connections.
+        #     g (int): Groups for convolutions.
+        #     e (float): Expansion ratio.
+        # """
 #         super().__init__()
 #         self.c = int(c2 * e)  # hidden channels
 #         self.cv1 = Conv(c1, 2 * self.c, 1, 1)
@@ -695,73 +704,36 @@
 #         self.attn = MaxSigmoidAttnBlock(self.c, self.c, gc=gc, ec=ec, nh=nh)
 
 #     def forward(self, x, guide):
-#         """Forward pass through C2f layer."""
+#         """
+        # Forward pass through C2f layer with attention.
+
+        # Args:
+        #     x (torch.Tensor): Input tensor.
+        #     guide (torch.Tensor): Guide tensor for attention.
+
+        # Returns:
+        #     (torch.Tensor): Output tensor after processing.
+        # """
 #         y = list(self.cv1(x).chunk(2, 1))
 #         y.extend(m(y[-1]) for m in self.m)
 #         y.append(self.attn(y[-1], guide))
 #         return self.cv2(torch.cat(y, 1))
 
 #     def forward_split(self, x, guide):
-#         """Forward pass using split() instead of chunk()."""
+#         """
+        # Forward pass using split() instead of chunk().
+
+        # Args:
+        #     x (torch.Tensor): Input tensor.
+        #     guide (torch.Tensor): Guide tensor for attention.
+
+        # Returns:
+        #     (torch.Tensor): Output tensor after processing.
+        # """
 #         y = list(self.cv1(x).split((self.c, self.c), 1))
 #         y.extend(m(y[-1]) for m in self.m)
 #         y.append(self.attn(y[-1], guide))
 #         return self.cv2(torch.cat(y, 1))
-=======
-    def __init__(self, c1, c2, n=1, ec=128, nh=1, gc=512, shortcut=False, g=1, e=0.5):
-        """
-        Initialize C2f module with attention mechanism.
-
-        Args:
-            c1 (int): Input channels.
-            c2 (int): Output channels.
-            n (int): Number of Bottleneck blocks.
-            ec (int): Embedding channels for attention.
-            nh (int): Number of heads for attention.
-            gc (int): Guide channels for attention.
-            shortcut (bool): Whether to use shortcut connections.
-            g (int): Groups for convolutions.
-            e (float): Expansion ratio.
-        """
-        super().__init__()
-        self.c = int(c2 * e)  # hidden channels
-        self.cv1 = Conv(c1, 2 * self.c, 1, 1)
-        self.cv2 = Conv((3 + n) * self.c, c2, 1)  # optional act=FReLU(c2)
-        self.m = nn.ModuleList(Bottleneck(self.c, self.c, shortcut, g, k=((3, 3), (3, 3)), e=1.0) for _ in range(n))
-        self.attn = MaxSigmoidAttnBlock(self.c, self.c, gc=gc, ec=ec, nh=nh)
-
-    def forward(self, x, guide):
-        """
-        Forward pass through C2f layer with attention.
-
-        Args:
-            x (torch.Tensor): Input tensor.
-            guide (torch.Tensor): Guide tensor for attention.
-
-        Returns:
-            (torch.Tensor): Output tensor after processing.
-        """
-        y = list(self.cv1(x).chunk(2, 1))
-        y.extend(m(y[-1]) for m in self.m)
-        y.append(self.attn(y[-1], guide))
-        return self.cv2(torch.cat(y, 1))
-
-    def forward_split(self, x, guide):
-        """
-        Forward pass using split() instead of chunk().
-
-        Args:
-            x (torch.Tensor): Input tensor.
-            guide (torch.Tensor): Guide tensor for attention.
-
-        Returns:
-            (torch.Tensor): Output tensor after processing.
-        """
-        y = list(self.cv1(x).split((self.c, self.c), 1))
-        y.extend(m(y[-1]) for m in self.m)
-        y.append(self.attn(y[-1], guide))
-        return self.cv2(torch.cat(y, 1))
->>>>>>> d3d523bc
 
 
 class ImagePoolingAttn(nn.Module):
@@ -1646,9 +1618,306 @@
         self.cv2 = Conv(c2, c2, k=k, s=s, g=c2, act=False)
 
     def forward(self, x):
-<<<<<<< HEAD
-        """Applies convolution and downsampling to the input tensor in the SCDown module."""
+        """
+        Apply convolution and downsampling to the input tensor.
+
+        Args:
+            x (torch.Tensor): Input tensor.
+
+        Returns:
+            (torch.Tensor): Downsampled output tensor.
+        """
         return self.cv2(self.cv1(x))
+
+
+class TorchVision(nn.Module):
+    """
+    TorchVision module to allow loading any torchvision model.
+
+    This class provides a way to load a model from the torchvision library, optionally load pre-trained weights, and customize the model by truncating or unwrapping layers.
+
+    Attributes:
+        m (nn.Module): The loaded torchvision model, possibly truncated and unwrapped.
+
+    Args:
+        model (str): Name of the torchvision model to load.
+        weights (str, optional): Pre-trained weights to load. Default is "DEFAULT".
+        unwrap (bool, optional): If True, unwraps the model to a sequential containing all but the last `truncate` layers. Default is True.
+        truncate (int, optional): Number of layers to truncate from the end if `unwrap` is True. Default is 2.
+        split (bool, optional): Returns output from intermediate child modules as list. Default is False.
+    """
+
+    def __init__(self, model, weights="DEFAULT", unwrap=True, truncate=2, split=False):
+        """
+        Load the model and weights from torchvision.
+
+        Args:
+            model (str): Name of the torchvision model to load.
+            weights (str): Pre-trained weights to load.
+            unwrap (bool): Whether to unwrap the model.
+            truncate (int): Number of layers to truncate.
+            split (bool): Whether to split the output.
+        """
+        import torchvision  # scope for faster 'import ultralytics'
+
+        super().__init__()
+        if hasattr(torchvision.models, "get_model"):
+            self.m = torchvision.models.get_model(model, weights=weights)
+        else:
+            self.m = torchvision.models.__dict__[model](pretrained=bool(weights))
+        if unwrap:
+            layers = list(self.m.children())
+            if isinstance(layers[0], nn.Sequential):  # Second-level for some models like EfficientNet, Swin
+                layers = [*list(layers[0].children()), *layers[1:]]
+            self.m = nn.Sequential(*(layers[:-truncate] if truncate else layers))
+            self.split = split
+        else:
+            self.split = False
+            self.m.head = self.m.heads = nn.Identity()
+
+    def forward(self, x):
+        """
+        Forward pass through the model.
+
+        Args:
+            x (torch.Tensor): Input tensor.
+
+        Returns:
+            (torch.Tensor | List[torch.Tensor]): Output tensor or list of tensors.
+        """
+        if self.split:
+            y = [x]
+            y.extend(m(y[-1]) for m in self.m)
+        else:
+            y = self.m(x)
+        return y
+
+
+class AAttn(nn.Module):
+    """
+    Area-attention module for YOLO models, providing efficient attention mechanisms.
+
+    This module implements an area-based attention mechanism that processes input features in a spatially-aware manner,
+    making it particularly effective for object detection tasks.
+
+    Attributes:
+        area (int): Number of areas the feature map is divided.
+        num_heads (int): Number of heads into which the attention mechanism is divided.
+        head_dim (int): Dimension of each attention head.
+        qkv (Conv): Convolution layer for computing query, key and value tensors.
+        proj (Conv): Projection convolution layer.
+        pe (Conv): Position encoding convolution layer.
+
+    Methods:
+        forward: Applies area-attention to input tensor.
+
+    Examples:
+        >>> attn = AAttn(dim=256, num_heads=8, area=4)
+        >>> x = torch.randn(1, 256, 32, 32)
+        >>> output = attn(x)
+        >>> print(output.shape)
+        torch.Size([1, 256, 32, 32])
+    """
+
+    def __init__(self, dim, num_heads, area=1):
+        """
+        Initialize an Area-attention module for YOLO models.
+
+        Args:
+            dim (int): Number of hidden channels.
+            num_heads (int): Number of heads into which the attention mechanism is divided.
+            area (int): Number of areas the feature map is divided, default is 1.
+        """
+        super().__init__()
+        self.area = area
+
+        self.num_heads = num_heads
+        self.head_dim = head_dim = dim // num_heads
+        all_head_dim = head_dim * self.num_heads
+
+        self.qkv = Conv(dim, all_head_dim * 3, 1, act=False)
+        self.proj = Conv(all_head_dim, dim, 1, act=False)
+        self.pe = Conv(all_head_dim, dim, 7, 1, 3, g=dim, act=False)
+
+    def forward(self, x):
+        """
+        Process the input tensor through the area-attention.
+
+        Args:
+            x (torch.Tensor): Input tensor.
+
+        Returns:
+            (torch.Tensor): Output tensor after area-attention.
+        """
+        B, C, H, W = x.shape
+        N = H * W
+
+        qkv = self.qkv(x).flatten(2).transpose(1, 2)
+        if self.area > 1:
+            qkv = qkv.reshape(B * self.area, N // self.area, C * 3)
+            B, N, _ = qkv.shape
+        q, k, v = (
+            qkv.view(B, N, self.num_heads, self.head_dim * 3)
+            .permute(0, 2, 3, 1)
+            .split([self.head_dim, self.head_dim, self.head_dim], dim=2)
+        )
+        attn = (q.transpose(-2, -1) @ k) * (self.head_dim**-0.5)
+        attn = attn.softmax(dim=-1)
+        x = v @ attn.transpose(-2, -1)
+        x = x.permute(0, 3, 1, 2)
+        v = v.permute(0, 3, 1, 2)
+
+        if self.area > 1:
+            x = x.reshape(B // self.area, N * self.area, C)
+            v = v.reshape(B // self.area, N * self.area, C)
+            B, N, _ = x.shape
+
+        x = x.reshape(B, H, W, C).permute(0, 3, 1, 2).contiguous()
+        v = v.reshape(B, H, W, C).permute(0, 3, 1, 2).contiguous()
+
+        x = x + self.pe(v)
+        return self.proj(x)
+
+
+class ABlock(nn.Module):
+    """
+    Area-attention block module for efficient feature extraction in YOLO models.
+
+    This module implements an area-attention mechanism combined with a feed-forward network for processing feature maps.
+    It uses a novel area-based attention approach that is more efficient than traditional self-attention while
+    maintaining effectiveness.
+
+    Attributes:
+        attn (AAttn): Area-attention module for processing spatial features.
+        mlp (nn.Sequential): Multi-layer perceptron for feature transformation.
+
+    Methods:
+        _init_weights: Initializes module weights using truncated normal distribution.
+        forward: Applies area-attention and feed-forward processing to input tensor.
+
+    Examples:
+        >>> block = ABlock(dim=256, num_heads=8, mlp_ratio=1.2, area=1)
+        >>> x = torch.randn(1, 256, 32, 32)
+        >>> output = block(x)
+        >>> print(output.shape)
+        torch.Size([1, 256, 32, 32])
+    """
+
+    def __init__(self, dim, num_heads, mlp_ratio=1.2, area=1):
+        """
+        Initialize an Area-attention block module.
+
+        Args:
+            dim (int): Number of input channels.
+            num_heads (int): Number of heads into which the attention mechanism is divided.
+            mlp_ratio (float): Expansion ratio for MLP hidden dimension.
+            area (int): Number of areas the feature map is divided.
+        """
+        super().__init__()
+
+        self.attn = AAttn(dim, num_heads=num_heads, area=area)
+        mlp_hidden_dim = int(dim * mlp_ratio)
+        self.mlp = nn.Sequential(Conv(dim, mlp_hidden_dim, 1), Conv(mlp_hidden_dim, dim, 1, act=False))
+
+        self.apply(self._init_weights)
+
+    def _init_weights(self, m):
+        """
+        Initialize weights using a truncated normal distribution.
+
+        Args:
+            m (nn.Module): Module to initialize.
+        """
+        if isinstance(m, nn.Conv2d):
+            nn.init.trunc_normal_(m.weight, std=0.02)
+            if m.bias is not None:
+                nn.init.constant_(m.bias, 0)
+
+    def forward(self, x):
+        """
+        Forward pass through ABlock.
+
+        Args:
+            x (torch.Tensor): Input tensor.
+
+        Returns:
+            (torch.Tensor): Output tensor after area-attention and feed-forward processing.
+        """
+        x = x + self.attn(x)
+        return x + self.mlp(x)
+
+
+class A2C2f(nn.Module):
+    """
+    Area-Attention C2f module for enhanced feature extraction with area-based attention mechanisms.
+
+    This module extends the C2f architecture by incorporating area-attention and ABlock layers for improved feature
+    processing. It supports both area-attention and standard convolution modes.
+
+    Attributes:
+        cv1 (Conv): Initial 1x1 convolution layer that reduces input channels to hidden channels.
+        cv2 (Conv): Final 1x1 convolution layer that processes concatenated features.
+        gamma (nn.Parameter | None): Learnable parameter for residual scaling when using area attention.
+        m (nn.ModuleList): List of either ABlock or C3k modules for feature processing.
+
+    Methods:
+        forward: Processes input through area-attention or standard convolution pathway.
+
+    Examples:
+        >>> m = A2C2f(512, 512, n=1, a2=True, area=1)
+        >>> x = torch.randn(1, 512, 32, 32)
+        >>> output = m(x)
+        >>> print(output.shape)
+        torch.Size([1, 512, 32, 32])
+    """
+
+    def __init__(self, c1, c2, n=1, a2=True, area=1, residual=False, mlp_ratio=2.0, e=0.5, g=1, shortcut=True):
+        """
+        Initialize Area-Attention C2f module.
+
+        Args:
+            c1 (int): Number of input channels.
+            c2 (int): Number of output channels.
+            n (int): Number of ABlock or C3k modules to stack.
+            a2 (bool): Whether to use area attention blocks. If False, uses C3k blocks instead.
+            area (int): Number of areas the feature map is divided.
+            residual (bool): Whether to use residual connections with learnable gamma parameter.
+            mlp_ratio (float): Expansion ratio for MLP hidden dimension.
+            e (float): Channel expansion ratio for hidden channels.
+            g (int): Number of groups for grouped convolutions.
+            shortcut (bool): Whether to use shortcut connections in C3k blocks.
+        """
+        super().__init__()
+        c_ = int(c2 * e)  # hidden channels
+        assert c_ % 32 == 0, "Dimension of ABlock be a multiple of 32."
+
+        self.cv1 = Conv(c1, c_, 1, 1)
+        self.cv2 = Conv((1 + n) * c_, c2, 1)
+
+        self.gamma = nn.Parameter(0.01 * torch.ones(c2), requires_grad=True) if a2 and residual else None
+        self.m = nn.ModuleList(
+            nn.Sequential(*(ABlock(c_, c_ // 32, mlp_ratio, area) for _ in range(2)))
+            if a2
+            else C3k(c_, c_, 2, shortcut, g)
+            for _ in range(n)
+        )
+
+    def forward(self, x):
+        """
+        Forward pass through A2C2f layer.
+
+        Args:
+            x (torch.Tensor): Input tensor.
+
+        Returns:
+            (torch.Tensor): Output tensor after processing.
+        """
+        y = [self.cv1(x)]
+        y.extend(m(y[-1]) for m in self.m)
+        y = self.cv2(torch.cat(y, 1))
+        if self.gamma is not None:
+            return x + self.gamma.view(-1, len(self.gamma), 1, 1) * y
+        return y
 
 
 class SEAttention(nn.Module):
@@ -3841,306 +4110,4 @@
         enh_x = self.enhance(x)  # 细化特征
         x = self.act(self.proj2(torch.cat([ctx, enh_x], dim=1)))  # 合并上下文和细化特征
 
-        return x
-=======
-        """
-        Apply convolution and downsampling to the input tensor.
-
-        Args:
-            x (torch.Tensor): Input tensor.
-
-        Returns:
-            (torch.Tensor): Downsampled output tensor.
-        """
-        return self.cv2(self.cv1(x))
-
-
-class TorchVision(nn.Module):
-    """
-    TorchVision module to allow loading any torchvision model.
-
-    This class provides a way to load a model from the torchvision library, optionally load pre-trained weights, and customize the model by truncating or unwrapping layers.
-
-    Attributes:
-        m (nn.Module): The loaded torchvision model, possibly truncated and unwrapped.
-
-    Args:
-        model (str): Name of the torchvision model to load.
-        weights (str, optional): Pre-trained weights to load. Default is "DEFAULT".
-        unwrap (bool, optional): If True, unwraps the model to a sequential containing all but the last `truncate` layers. Default is True.
-        truncate (int, optional): Number of layers to truncate from the end if `unwrap` is True. Default is 2.
-        split (bool, optional): Returns output from intermediate child modules as list. Default is False.
-    """
-
-    def __init__(self, model, weights="DEFAULT", unwrap=True, truncate=2, split=False):
-        """
-        Load the model and weights from torchvision.
-
-        Args:
-            model (str): Name of the torchvision model to load.
-            weights (str): Pre-trained weights to load.
-            unwrap (bool): Whether to unwrap the model.
-            truncate (int): Number of layers to truncate.
-            split (bool): Whether to split the output.
-        """
-        import torchvision  # scope for faster 'import ultralytics'
-
-        super().__init__()
-        if hasattr(torchvision.models, "get_model"):
-            self.m = torchvision.models.get_model(model, weights=weights)
-        else:
-            self.m = torchvision.models.__dict__[model](pretrained=bool(weights))
-        if unwrap:
-            layers = list(self.m.children())
-            if isinstance(layers[0], nn.Sequential):  # Second-level for some models like EfficientNet, Swin
-                layers = [*list(layers[0].children()), *layers[1:]]
-            self.m = nn.Sequential(*(layers[:-truncate] if truncate else layers))
-            self.split = split
-        else:
-            self.split = False
-            self.m.head = self.m.heads = nn.Identity()
-
-    def forward(self, x):
-        """
-        Forward pass through the model.
-
-        Args:
-            x (torch.Tensor): Input tensor.
-
-        Returns:
-            (torch.Tensor | List[torch.Tensor]): Output tensor or list of tensors.
-        """
-        if self.split:
-            y = [x]
-            y.extend(m(y[-1]) for m in self.m)
-        else:
-            y = self.m(x)
-        return y
-
-
-class AAttn(nn.Module):
-    """
-    Area-attention module for YOLO models, providing efficient attention mechanisms.
-
-    This module implements an area-based attention mechanism that processes input features in a spatially-aware manner,
-    making it particularly effective for object detection tasks.
-
-    Attributes:
-        area (int): Number of areas the feature map is divided.
-        num_heads (int): Number of heads into which the attention mechanism is divided.
-        head_dim (int): Dimension of each attention head.
-        qkv (Conv): Convolution layer for computing query, key and value tensors.
-        proj (Conv): Projection convolution layer.
-        pe (Conv): Position encoding convolution layer.
-
-    Methods:
-        forward: Applies area-attention to input tensor.
-
-    Examples:
-        >>> attn = AAttn(dim=256, num_heads=8, area=4)
-        >>> x = torch.randn(1, 256, 32, 32)
-        >>> output = attn(x)
-        >>> print(output.shape)
-        torch.Size([1, 256, 32, 32])
-    """
-
-    def __init__(self, dim, num_heads, area=1):
-        """
-        Initialize an Area-attention module for YOLO models.
-
-        Args:
-            dim (int): Number of hidden channels.
-            num_heads (int): Number of heads into which the attention mechanism is divided.
-            area (int): Number of areas the feature map is divided, default is 1.
-        """
-        super().__init__()
-        self.area = area
-
-        self.num_heads = num_heads
-        self.head_dim = head_dim = dim // num_heads
-        all_head_dim = head_dim * self.num_heads
-
-        self.qkv = Conv(dim, all_head_dim * 3, 1, act=False)
-        self.proj = Conv(all_head_dim, dim, 1, act=False)
-        self.pe = Conv(all_head_dim, dim, 7, 1, 3, g=dim, act=False)
-
-    def forward(self, x):
-        """
-        Process the input tensor through the area-attention.
-
-        Args:
-            x (torch.Tensor): Input tensor.
-
-        Returns:
-            (torch.Tensor): Output tensor after area-attention.
-        """
-        B, C, H, W = x.shape
-        N = H * W
-
-        qkv = self.qkv(x).flatten(2).transpose(1, 2)
-        if self.area > 1:
-            qkv = qkv.reshape(B * self.area, N // self.area, C * 3)
-            B, N, _ = qkv.shape
-        q, k, v = (
-            qkv.view(B, N, self.num_heads, self.head_dim * 3)
-            .permute(0, 2, 3, 1)
-            .split([self.head_dim, self.head_dim, self.head_dim], dim=2)
-        )
-        attn = (q.transpose(-2, -1) @ k) * (self.head_dim**-0.5)
-        attn = attn.softmax(dim=-1)
-        x = v @ attn.transpose(-2, -1)
-        x = x.permute(0, 3, 1, 2)
-        v = v.permute(0, 3, 1, 2)
-
-        if self.area > 1:
-            x = x.reshape(B // self.area, N * self.area, C)
-            v = v.reshape(B // self.area, N * self.area, C)
-            B, N, _ = x.shape
-
-        x = x.reshape(B, H, W, C).permute(0, 3, 1, 2).contiguous()
-        v = v.reshape(B, H, W, C).permute(0, 3, 1, 2).contiguous()
-
-        x = x + self.pe(v)
-        return self.proj(x)
-
-
-class ABlock(nn.Module):
-    """
-    Area-attention block module for efficient feature extraction in YOLO models.
-
-    This module implements an area-attention mechanism combined with a feed-forward network for processing feature maps.
-    It uses a novel area-based attention approach that is more efficient than traditional self-attention while
-    maintaining effectiveness.
-
-    Attributes:
-        attn (AAttn): Area-attention module for processing spatial features.
-        mlp (nn.Sequential): Multi-layer perceptron for feature transformation.
-
-    Methods:
-        _init_weights: Initializes module weights using truncated normal distribution.
-        forward: Applies area-attention and feed-forward processing to input tensor.
-
-    Examples:
-        >>> block = ABlock(dim=256, num_heads=8, mlp_ratio=1.2, area=1)
-        >>> x = torch.randn(1, 256, 32, 32)
-        >>> output = block(x)
-        >>> print(output.shape)
-        torch.Size([1, 256, 32, 32])
-    """
-
-    def __init__(self, dim, num_heads, mlp_ratio=1.2, area=1):
-        """
-        Initialize an Area-attention block module.
-
-        Args:
-            dim (int): Number of input channels.
-            num_heads (int): Number of heads into which the attention mechanism is divided.
-            mlp_ratio (float): Expansion ratio for MLP hidden dimension.
-            area (int): Number of areas the feature map is divided.
-        """
-        super().__init__()
-
-        self.attn = AAttn(dim, num_heads=num_heads, area=area)
-        mlp_hidden_dim = int(dim * mlp_ratio)
-        self.mlp = nn.Sequential(Conv(dim, mlp_hidden_dim, 1), Conv(mlp_hidden_dim, dim, 1, act=False))
-
-        self.apply(self._init_weights)
-
-    def _init_weights(self, m):
-        """
-        Initialize weights using a truncated normal distribution.
-
-        Args:
-            m (nn.Module): Module to initialize.
-        """
-        if isinstance(m, nn.Conv2d):
-            nn.init.trunc_normal_(m.weight, std=0.02)
-            if m.bias is not None:
-                nn.init.constant_(m.bias, 0)
-
-    def forward(self, x):
-        """
-        Forward pass through ABlock.
-
-        Args:
-            x (torch.Tensor): Input tensor.
-
-        Returns:
-            (torch.Tensor): Output tensor after area-attention and feed-forward processing.
-        """
-        x = x + self.attn(x)
-        return x + self.mlp(x)
-
-
-class A2C2f(nn.Module):
-    """
-    Area-Attention C2f module for enhanced feature extraction with area-based attention mechanisms.
-
-    This module extends the C2f architecture by incorporating area-attention and ABlock layers for improved feature
-    processing. It supports both area-attention and standard convolution modes.
-
-    Attributes:
-        cv1 (Conv): Initial 1x1 convolution layer that reduces input channels to hidden channels.
-        cv2 (Conv): Final 1x1 convolution layer that processes concatenated features.
-        gamma (nn.Parameter | None): Learnable parameter for residual scaling when using area attention.
-        m (nn.ModuleList): List of either ABlock or C3k modules for feature processing.
-
-    Methods:
-        forward: Processes input through area-attention or standard convolution pathway.
-
-    Examples:
-        >>> m = A2C2f(512, 512, n=1, a2=True, area=1)
-        >>> x = torch.randn(1, 512, 32, 32)
-        >>> output = m(x)
-        >>> print(output.shape)
-        torch.Size([1, 512, 32, 32])
-    """
-
-    def __init__(self, c1, c2, n=1, a2=True, area=1, residual=False, mlp_ratio=2.0, e=0.5, g=1, shortcut=True):
-        """
-        Initialize Area-Attention C2f module.
-
-        Args:
-            c1 (int): Number of input channels.
-            c2 (int): Number of output channels.
-            n (int): Number of ABlock or C3k modules to stack.
-            a2 (bool): Whether to use area attention blocks. If False, uses C3k blocks instead.
-            area (int): Number of areas the feature map is divided.
-            residual (bool): Whether to use residual connections with learnable gamma parameter.
-            mlp_ratio (float): Expansion ratio for MLP hidden dimension.
-            e (float): Channel expansion ratio for hidden channels.
-            g (int): Number of groups for grouped convolutions.
-            shortcut (bool): Whether to use shortcut connections in C3k blocks.
-        """
-        super().__init__()
-        c_ = int(c2 * e)  # hidden channels
-        assert c_ % 32 == 0, "Dimension of ABlock be a multiple of 32."
-
-        self.cv1 = Conv(c1, c_, 1, 1)
-        self.cv2 = Conv((1 + n) * c_, c2, 1)
-
-        self.gamma = nn.Parameter(0.01 * torch.ones(c2), requires_grad=True) if a2 and residual else None
-        self.m = nn.ModuleList(
-            nn.Sequential(*(ABlock(c_, c_ // 32, mlp_ratio, area) for _ in range(2)))
-            if a2
-            else C3k(c_, c_, 2, shortcut, g)
-            for _ in range(n)
-        )
-
-    def forward(self, x):
-        """
-        Forward pass through A2C2f layer.
-
-        Args:
-            x (torch.Tensor): Input tensor.
-
-        Returns:
-            (torch.Tensor): Output tensor after processing.
-        """
-        y = [self.cv1(x)]
-        y.extend(m(y[-1]) for m in self.m)
-        y = self.cv2(torch.cat(y, 1))
-        if self.gamma is not None:
-            return x + self.gamma.view(-1, len(self.gamma), 1, 1) * y
-        return y
->>>>>>> d3d523bc
+        return x