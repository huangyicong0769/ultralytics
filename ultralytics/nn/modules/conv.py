--- conflicted
+++ resolved
@@ -24,11 +24,8 @@
     "CBAM",
     "Concat",
     "RepConv",
-<<<<<<< HEAD
+    "Index",
     "WTConv",
-=======
-    "Index",
->>>>>>> d3d523bc
 )
 
 
@@ -678,9 +675,47 @@
         self.d = dimension
 
     def forward(self, x):
-<<<<<<< HEAD
-        """Forward pass for the YOLOv8 mask Proto module."""
+        """
+        Concatenate input tensors along specified dimension.
+
+        Args:
+            x (List[torch.Tensor]): List of input tensors.
+
+        Returns:
+            (torch.Tensor): Concatenated tensor.
+        """
         return torch.cat(x, self.d)
+
+
+class Index(nn.Module):
+    """
+    Returns a particular index of the input.
+
+    Attributes:
+        index (int): Index to select from input.
+    """
+
+    def __init__(self, index=0):
+        """
+        Initialize Index module.
+
+        Args:
+            index (int): Index to select from input.
+        """
+        super().__init__()
+        self.index = index
+
+    def forward(self, x):
+        """
+        Select and return a particular index from input.
+
+        Args:
+            x (List[torch.Tensor]): List of input tensors.
+
+        Returns:
+            (torch.Tensor): Selected tensor.
+        """
+        return x[self.index]
 
 class InceptionDWConv2d(nn.Module):
     def __init__(self, c, k1=3, k2=11, r=0.15):
@@ -793,47 +828,4 @@
 class WTConv(Conv):
     def __init__(self, c1, c2, k=1, s=1, bias=True, wt_levels=1, wt_type='db1', act=True):
         super().__init__(c1, c2, k, s, None, 1, 1, act)
-        self.conv = WTConv2d(c1, c2, k, s, bias, wt_levels, wt_type)
-=======
-        """
-        Concatenate input tensors along specified dimension.
-
-        Args:
-            x (List[torch.Tensor]): List of input tensors.
-
-        Returns:
-            (torch.Tensor): Concatenated tensor.
-        """
-        return torch.cat(x, self.d)
-
-
-class Index(nn.Module):
-    """
-    Returns a particular index of the input.
-
-    Attributes:
-        index (int): Index to select from input.
-    """
-
-    def __init__(self, index=0):
-        """
-        Initialize Index module.
-
-        Args:
-            index (int): Index to select from input.
-        """
-        super().__init__()
-        self.index = index
-
-    def forward(self, x):
-        """
-        Select and return a particular index from input.
-
-        Args:
-            x (List[torch.Tensor]): List of input tensors.
-
-        Returns:
-            (torch.Tensor): Selected tensor.
-        """
-        return x[self.index]
->>>>>>> d3d523bc
+        self.conv = WTConv2d(c1, c2, k, s, bias, wt_levels, wt_type)