--- conflicted
+++ resolved
@@ -57,7 +57,6 @@
     RepVGGDW,
     ResNetLayer,
     SCDown,
-<<<<<<< HEAD
     SEAttention,
     MCA,
     MCWA,
@@ -116,9 +115,7 @@
     SAFMNPP,
     SCAM,
     AFE,
-=======
     TorchVision,
->>>>>>> d3d523bc
 )
 from .conv import (
     CBAM,
@@ -223,7 +220,6 @@
     "C2fCIB",
     "Attention",
     "PSA",
-<<<<<<< HEAD
     "SEAttention",
     "MCA",
     "pMCA",
@@ -283,9 +279,7 @@
     "SAFMNPP",
     "SCAM",
     "AFE",
-=======
     "TorchVision",
     "Index",
     "A2C2f",
->>>>>>> d3d523bc
 )