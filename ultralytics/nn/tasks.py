--- conflicted
+++ resolved
@@ -1208,63 +1208,6 @@
             PSA,
             SCDown,
             C2fCIB,
-<<<<<<< HEAD
-            SEAttention,
-            C2PSSA,
-            C2INXB,
-            WTC2f,
-            WTConv2d,
-            WTEEC2f,
-            WTCC2f,
-            ConvMogaPB,
-            ConvMogaSB,
-            EUCB,
-        }:
-            c1, c2 = ch[f], args[0]
-            if c2 != nc:  # if c2 not equal to number of classes (i.e. for Classify() output)
-                c2 = make_divisible(min(c2, max_channels) * width, 8)
-            # if m is C2fAttn:
-            #     args[1] = make_divisible(min(args[1], max_channels // 2) * width, 8)  # embed channels
-            #     args[2] = int(
-            #         max(round(min(args[2], max_channels // 2 // 32)) * width, 1) if args[2] > 1 else args[2]
-            #     )  # num heads
-
-            if m in {C2fAttn, C2fAttnELAN4, C2fSAttn, C3kAttn, C3k2Attn, WTC2f, WTEEC2f, WTCC2f}:
-                args[1] = getattr(torch.nn, args[1][1:]) if "nn." in args[1] else globals()[args[1]]
-            args = [c1, c2, *args[1:]]
-
-            if m in {
-                BottleneckCSP,
-                C1,
-                C2,
-                C2f,
-                C2fS,
-                S2f,
-                S2fMCA,
-                # C2fMCA,
-                C3kAttn,
-                C3k2,
-                C3k2Attn,
-                C2fAttn,
-                C2fLSK,
-                C2fSAttn,
-                C3,
-                C3TR,
-                C3Ghost,
-                C3x,
-                RepC3,
-                C2fPSA,
-                C2fCIB,
-                C2PSA,
-                C2PSSA,
-                C2INXB,
-                WTC2f,
-                WTEEC2f,
-                WTCC2f,
-                ConvMogaPB,
-                ConvMogaSB,
-            }:
-=======
             A2C2f,
         }
     )
@@ -1310,21 +1253,16 @@
 
             args = [c1, c2, *args[1:]]
             if m in repeat_modules:
->>>>>>> d3d523bc
                 args.insert(2, n)  # number of repeats
                 n = 1
             if m in {C3k2, C3k2Attn}:  # for M/L/X sizes
                 legacy = False
                 if scale in "mlx":
-<<<<<<< HEAD
-                    args[3 if m is C3k2 else 4] = True
-=======
                     args[3] = True
             if m is A2C2f:
                 legacy = False
                 if scale in "lx":  # for L/X sizes
                     args.extend((True, 1.2))
->>>>>>> d3d523bc
         elif m is AIFI:
             args = [ch[f], *args]
         elif m in frozenset({HGStem, HGBlock}):
@@ -1337,7 +1275,6 @@
             c2 = args[1] if args[3] else args[1] * 4
         elif m is torch.nn.BatchNorm2d:
             args = [ch[f]]
-<<<<<<< HEAD
         elif m in {Concat, LowFAM, LowFSAM, HighFAM, HighFSAM}:
             if m in {LowFAM, LowFSAM}:
                 args = [ch[f[0]], *args]
@@ -1382,12 +1319,7 @@
                 c2 = make_divisible(min(c2, max_channels)*width, 8)
             args = [c1, c2, index, n, *args[2:]]
             n = 1
-        elif m in {Detect, WorldDetect, Segment, Pose, OBB, ImagePoolingAttn, v10Detect, ARBDetect}:
-=======
-        elif m is Concat:
-            c2 = sum(ch[x] for x in f)
         elif m in frozenset({Detect, WorldDetect, Segment, Pose, OBB, ImagePoolingAttn, v10Detect}):
->>>>>>> d3d523bc
             args.append([ch[x] for x in f])
             if m is Segment:
                 args[2] = make_divisible(min(args[2], max_channels) * width, 8)
@@ -1401,7 +1333,10 @@
             args = [c1, c2, *args[1:]]
         elif m is CBFuse:
             c2 = ch[f[-1]]
-<<<<<<< HEAD
+        elif m in frozenset({TorchVision, Index}):
+            c2 = args[0]
+            c1 = ch[f]
+            args = [*args[1:]]
         elif m is Split:
             c2 = [(make_divisible(min(arg, max_channels)*width, 8) if arg != nc else arg) for arg in args]
             args = [c2]
@@ -1416,12 +1351,6 @@
             c1 = [ch[f[0]], ch[f[1]]]
             c2 = [ch[f[0]], ch[f[0]], ch[f[1]]]
             args = [ch[f[0]], ch[f[1]], *args[2:]]
-=======
-        elif m in frozenset({TorchVision, Index}):
-            c2 = args[0]
-            c1 = ch[f]
-            args = [*args[1:]]
->>>>>>> d3d523bc
         else:
             c2 = ch[f]
 
