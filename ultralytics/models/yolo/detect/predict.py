# Ultralytics 🚀 AGPL-3.0 License - https://ultralytics.com/license

from ultralytics.engine.predictor import BasePredictor
from ultralytics.engine.results import Results
from ultralytics.utils import ops


class DetectionPredictor(BasePredictor):
    """
    A class extending the BasePredictor class for prediction based on a detection model.

    This predictor specializes in object detection tasks, processing model outputs into meaningful detection results
    with bounding boxes and class predictions.

    Attributes:
        args (namespace): Configuration arguments for the predictor.
        model (nn.Module): The detection model used for inference.
        batch (List): Batch of images and metadata for processing.

    Methods:
        postprocess: Process raw model predictions into detection results.
        construct_results: Build Results objects from processed predictions.
        construct_result: Create a single Result object from a prediction.

    Examples:
        >>> from ultralytics.utils import ASSETS
        >>> from ultralytics.models.yolo.detect import DetectionPredictor
        >>> args = dict(model="yolo11n.pt", source=ASSETS)
        >>> predictor = DetectionPredictor(overrides=args)
        >>> predictor.predict_cli()
    """

    def postprocess(self, preds, img, orig_imgs, **kwargs):
        """Post-processes predictions and returns a list of Results objects."""
        preds = ops.non_max_suppression(
            preds,
            self.args.conf,
            self.args.iou,
            self.args.classes,
            self.args.agnostic_nms,
            max_det=self.args.max_det,
<<<<<<< HEAD
            classes=self.args.classes,
            soft=self.args.soft_nms,
=======
            nc=len(self.model.names),
            end2end=getattr(self.model, "end2end", False),
            rotated=self.args.task == "obb",
>>>>>>> d3d523bc
        )

        if not isinstance(orig_imgs, list):  # input images are a torch.Tensor, not a list
            orig_imgs = ops.convert_torch2numpy_batch(orig_imgs)

        return self.construct_results(preds, img, orig_imgs, **kwargs)

    def construct_results(self, preds, img, orig_imgs):
        """
        Construct a list of Results objects from model predictions.

        Args:
            preds (List[torch.Tensor]): List of predicted bounding boxes and scores for each image.
            img (torch.Tensor): Batch of preprocessed images used for inference.
            orig_imgs (List[np.ndarray]): List of original images before preprocessing.

        Returns:
            (List[Results]): List of Results objects containing detection information for each image.
        """
        return [
            self.construct_result(pred, img, orig_img, img_path)
            for pred, orig_img, img_path in zip(preds, orig_imgs, self.batch[0])
        ]

    def construct_result(self, pred, img, orig_img, img_path):
        """
        Construct a single Results object from one image prediction.

        Args:
            pred (torch.Tensor): Predicted boxes and scores with shape (N, 6) where N is the number of detections.
            img (torch.Tensor): Preprocessed image tensor used for inference.
            orig_img (np.ndarray): Original image before preprocessing.
            img_path (str): Path to the original image file.

        Returns:
            (Results): Results object containing the original image, image path, class names, and scaled bounding boxes.
        """
        pred[:, :4] = ops.scale_boxes(img.shape[2:], pred[:, :4], orig_img.shape)
        return Results(orig_img, path=img_path, names=self.model.names, boxes=pred[:, :6])<|MERGE_RESOLUTION|>--- conflicted
+++ resolved
@@ -39,14 +39,10 @@
             self.args.classes,
             self.args.agnostic_nms,
             max_det=self.args.max_det,
-<<<<<<< HEAD
-            classes=self.args.classes,
-            soft=self.args.soft_nms,
-=======
             nc=len(self.model.names),
             end2end=getattr(self.model, "end2end", False),
             rotated=self.args.task == "obb",
->>>>>>> d3d523bc
+            soft=self.args.soft_nms,
         )
 
         if not isinstance(orig_imgs, list):  # input images are a torch.Tensor, not a list
