--- conflicted
+++ resolved
@@ -90,20 +90,6 @@
         )
 
     def postprocess(self, preds):
-<<<<<<< HEAD
-        """Post-processes YOLO predictions and returns output detections with proto."""
-        p = ops.non_max_suppression(
-            preds[0],
-            self.args.conf,
-            self.args.iou,
-            labels=self.lb,
-            multi_label=True,
-            agnostic=self.args.single_cls or self.args.agnostic_nms,
-            max_det=self.args.max_det,
-            nc=self.nc,
-            soft=self.args.soft_nms,
-        )
-=======
         """
         Post-process YOLO predictions and return output detections with proto.
 
@@ -115,7 +101,6 @@
             proto (torch.Tensor): Prototype masks for segmentation.
         """
         p = super().postprocess(preds[0])
->>>>>>> d3d523bc
         proto = preds[1][-1] if len(preds[1]) == 3 else preds[1]  # second output is len 3 if pt, but only 1 if exported
         return p, proto
 
