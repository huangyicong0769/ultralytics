--- conflicted
+++ resolved
@@ -36,36 +36,6 @@
         self.args.task = "segment"
 
     def postprocess(self, preds, img, orig_imgs):
-<<<<<<< HEAD
-        """Applies non-max suppression and processes detections for each image in an input batch."""
-        p = ops.non_max_suppression(
-            preds[0],
-            self.args.conf,
-            self.args.iou,
-            agnostic=self.args.agnostic_nms,
-            max_det=self.args.max_det,
-            nc=len(self.model.names),
-            classes=self.args.classes,
-            soft=self.args.soft_nms,
-        )
-
-        if not isinstance(orig_imgs, list):  # input images are a torch.Tensor, not a list
-            orig_imgs = ops.convert_torch2numpy_batch(orig_imgs)
-
-        results = []
-        proto = preds[1][-1] if isinstance(preds[1], tuple) else preds[1]  # tuple if PyTorch model or array if exported
-        for i, (pred, orig_img, img_path) in enumerate(zip(p, orig_imgs, self.batch[0])):
-            if not len(pred):  # save empty boxes
-                masks = None
-            elif self.args.retina_masks:
-                pred[:, :4] = ops.scale_boxes(img.shape[2:], pred[:, :4], orig_img.shape)
-                masks = ops.process_mask_native(proto[i], pred[:, 6:], pred[:, :4], orig_img.shape[:2])  # HWC
-            else:
-                masks = ops.process_mask(proto[i], pred[:, 6:], pred[:, :4], img.shape[2:], upsample=True)  # HWC
-                pred[:, :4] = ops.scale_boxes(img.shape[2:], pred[:, :4], orig_img.shape)
-            results.append(Results(orig_img, path=img_path, names=self.model.names, boxes=pred[:, :6], masks=masks))
-        return results
-=======
         """Apply non-max suppression and process detections for each image in the input batch."""
         # Extract protos - tuple if PyTorch model or array if exported
         protos = preds[1][-1] if isinstance(preds[1], tuple) else preds[1]
@@ -115,5 +85,4 @@
         if masks is not None:
             keep = masks.sum((-2, -1)) > 0  # only keep predictions with masks
             pred, masks = pred[keep], masks[keep]
-        return Results(orig_img, path=img_path, names=self.model.names, boxes=pred[:, :6], masks=masks)
->>>>>>> d3d523bc
+        return Results(orig_img, path=img_path, names=self.model.names, boxes=pred[:, :6], masks=masks)