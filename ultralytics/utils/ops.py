--- conflicted
+++ resolved
@@ -193,11 +193,8 @@
     max_wh=7680,
     in_place=True,
     rotated=False,
-<<<<<<< HEAD
     soft=False,
-=======
     end2end=False,
->>>>>>> d3d523bc
 ):
     """
     Perform non-maximum suppression (NMS) on a set of boxes, with support for masks and multiple labels per box.
